--- conflicted
+++ resolved
@@ -44,7 +44,22 @@
 {% endhighlight %}
 
 
-<<<<<<< HEAD
+## Time to live for job in queue
+
+_New in version 0.4.7._
+
+A job has two TTLs, one for the job result and one for the job itself. This means that if you have
+job that shouldn't be executed after a certain amount of time, you can define a TTL as such:
+
+{% highlight python %}
+# When creating the job:
+job = Job.create(func=say_hello, ttl=43)
+
+# or when queueing a new job:
+job = q.enqueue(count_words_at_url, 'http://nvie.com', ttl=43)
+{% endhighlight %}
+
+
 ## Failed Jobs
 
 If a job fails and raises an exception, the worker will put the job in a failed job queue. 
@@ -74,19 +89,4 @@
 
 assert(fq.count == 0)
 assert(Queue('fake').count == 1)
-=======
-## Time to live for job in queue
-
-_New in version 0.4.7._
-
-A job has two TTLs, one for the job result and one for the job itself. This means that if you have
-job that shouldn't be executed after a certain amount of time, you can define a TTL as such:
-
-{% highlight python %}
-# When creating the job:
-job = Job.create(func=say_hello, ttl=43)
-
-# or when queueing a new job:
-job = q.enqueue(count_words_at_url, 'http://nvie.com', ttl=43)
->>>>>>> 2ee4b70b
 {% endhighlight %}