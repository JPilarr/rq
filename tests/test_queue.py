# -*- coding: utf-8 -*-
from __future__ import (absolute_import, division, print_function,
                        unicode_literals)

<<<<<<< HEAD
from datetime import datetime, timedelta

from tests import RQTestCase
from tests.fixtures import echo, say_hello

from rq import Queue
from rq.compat import utc
from rq.exceptions import InvalidJobDependency
=======
from rq import Queue
from rq.exceptions import InvalidJobDependency, NoSuchJobError
>>>>>>> cf501518
from rq.job import Job, JobStatus
from rq.registry import DeferredJobRegistry, ScheduledJobRegistry
from rq.worker import Worker
<<<<<<< HEAD
from rq.utils import current_timestamp
=======
from tests import RQTestCase
from tests.fixtures import echo, say_hello
>>>>>>> cf501518


class CustomJob(Job):
    pass


class TestQueue(RQTestCase):
    def test_create_queue(self):
        """Creating queues."""
        q = Queue('my-queue')
        self.assertEqual(q.name, 'my-queue')
        self.assertEqual(str(q), '<Queue my-queue>')

    def test_create_default_queue(self):
        """Instantiating the default queue."""
        q = Queue()
        self.assertEqual(q.name, 'default')

    def test_equality(self):
        """Mathematical equality of queues."""
        q1 = Queue('foo')
        q2 = Queue('foo')
        q3 = Queue('bar')

        self.assertEqual(q1, q2)
        self.assertEqual(q2, q1)
        self.assertNotEqual(q1, q3)
        self.assertNotEqual(q2, q3)
        self.assertGreater(q1, q3)
        self.assertRaises(TypeError, lambda: q1 == 'some string')
        self.assertRaises(TypeError, lambda: q1 < 'some string')

    def test_empty_queue(self):
        """Emptying queues."""
        q = Queue('example')

        self.testconn.rpush('rq:queue:example', 'foo')
        self.testconn.rpush('rq:queue:example', 'bar')
        self.assertEqual(q.is_empty(), False)

        q.empty()

        self.assertEqual(q.is_empty(), True)
        self.assertIsNone(self.testconn.lpop('rq:queue:example'))

    def test_empty_removes_jobs(self):
        """Emptying a queue deletes the associated job objects"""
        q = Queue('example')
        job = q.enqueue(say_hello)
        self.assertTrue(Job.exists(job.id))
        q.empty()
        self.assertFalse(Job.exists(job.id))

    def test_queue_is_empty(self):
        """Detecting empty queues."""
        q = Queue('example')
        self.assertEqual(q.is_empty(), True)

        self.testconn.rpush('rq:queue:example', 'sentinel message')
        self.assertEqual(q.is_empty(), False)

    def test_queue_delete(self):
        """Test queue.delete properly removes queue"""
        q = Queue('example')
        job = q.enqueue(say_hello)
        job2 = q.enqueue(say_hello)

        self.assertEqual(2, len(q.get_job_ids()))

        q.delete()

        self.assertEqual(0, len(q.get_job_ids()))
        self.assertEqual(False, self.testconn.exists(job.key))
        self.assertEqual(False, self.testconn.exists(job2.key))
        self.assertEqual(0, len(self.testconn.smembers(Queue.redis_queues_keys)))
        self.assertEqual(False, self.testconn.exists(q.key))

    def test_queue_delete_but_keep_jobs(self):
        """Test queue.delete properly removes queue but keeps the job keys in the redis store"""
        q = Queue('example')
        job = q.enqueue(say_hello)
        job2 = q.enqueue(say_hello)

        self.assertEqual(2, len(q.get_job_ids()))

        q.delete(delete_jobs=False)

        self.assertEqual(0, len(q.get_job_ids()))
        self.assertEqual(True, self.testconn.exists(job.key))
        self.assertEqual(True, self.testconn.exists(job2.key))
        self.assertEqual(0, len(self.testconn.smembers(Queue.redis_queues_keys)))
        self.assertEqual(False, self.testconn.exists(q.key))

    def test_remove(self):
        """Ensure queue.remove properly removes Job from queue."""
        q = Queue('example')
        job = q.enqueue(say_hello)
        self.assertIn(job.id, q.job_ids)
        q.remove(job)
        self.assertNotIn(job.id, q.job_ids)

        job = q.enqueue(say_hello)
        self.assertIn(job.id, q.job_ids)
        q.remove(job.id)
        self.assertNotIn(job.id, q.job_ids)

    def test_jobs(self):
        """Getting jobs out of a queue."""
        q = Queue('example')
        self.assertEqual(q.jobs, [])
        job = q.enqueue(say_hello)
        self.assertEqual(q.jobs, [job])

        # Deleting job removes it from queue
        job.delete()
        self.assertEqual(q.job_ids, [])

    def test_compact(self):
        """Queue.compact() removes non-existing jobs."""
        q = Queue()

        q.enqueue(say_hello, 'Alice')
        q.enqueue(say_hello, 'Charlie')
        self.testconn.lpush(q.key, '1', '2')

        self.assertEqual(q.count, 4)
        self.assertEqual(len(q), 4)

        q.compact()

        self.assertEqual(q.count, 2)
        self.assertEqual(len(q), 2)

    def test_enqueue(self):
        """Enqueueing job onto queues."""
        q = Queue()
        self.assertEqual(q.is_empty(), True)

        # say_hello spec holds which queue this is sent to
        job = q.enqueue(say_hello, 'Nick', foo='bar')
        job_id = job.id
        self.assertEqual(job.origin, q.name)

        # Inspect data inside Redis
        q_key = 'rq:queue:default'
        self.assertEqual(self.testconn.llen(q_key), 1)
        self.assertEqual(
            self.testconn.lrange(q_key, 0, -1)[0].decode('ascii'),
            job_id)

    def test_enqueue_sets_metadata(self):
        """Enqueueing job onto queues modifies meta data."""
        q = Queue()
        job = Job.create(func=say_hello, args=('Nick',), kwargs=dict(foo='bar'))

        # Preconditions
        self.assertIsNone(job.enqueued_at)

        # Action
        q.enqueue_job(job)

        # Postconditions
        self.assertIsNotNone(job.enqueued_at)

    def test_pop_job_id(self):
        """Popping job IDs from queues."""
        # Set up
        q = Queue()
        uuid = '112188ae-4e9d-4a5b-a5b3-f26f2cb054da'
        q.push_job_id(uuid)

        # Pop it off the queue...
        self.assertEqual(q.count, 1)
        self.assertEqual(q.pop_job_id(), uuid)

        # ...and assert the queue count when down
        self.assertEqual(q.count, 0)

    def test_dequeue_any(self):
        """Fetching work from any given queue."""
        fooq = Queue('foo')
        barq = Queue('bar')

        self.assertEqual(Queue.dequeue_any([fooq, barq], None), None)

        # Enqueue a single item
        barq.enqueue(say_hello)
        job, queue = Queue.dequeue_any([fooq, barq], None)
        self.assertEqual(job.func, say_hello)
        self.assertEqual(queue, barq)

        # Enqueue items on both queues
        barq.enqueue(say_hello, 'for Bar')
        fooq.enqueue(say_hello, 'for Foo')

        job, queue = Queue.dequeue_any([fooq, barq], None)
        self.assertEqual(queue, fooq)
        self.assertEqual(job.func, say_hello)
        self.assertEqual(job.origin, fooq.name)
        self.assertEqual(
            job.args[0], 'for Foo',
            'Foo should be dequeued first.'
        )

        job, queue = Queue.dequeue_any([fooq, barq], None)
        self.assertEqual(queue, barq)
        self.assertEqual(job.func, say_hello)
        self.assertEqual(job.origin, barq.name)
        self.assertEqual(
            job.args[0], 'for Bar',
            'Bar should be dequeued second.'
        )

    def test_dequeue_any_ignores_nonexisting_jobs(self):
        """Dequeuing (from any queue) silently ignores non-existing jobs."""

        q = Queue('low')
        uuid = '49f205ab-8ea3-47dd-a1b5-bfa186870fc8'
        q.push_job_id(uuid)

        # Dequeue simply ignores the missing job and returns None
        self.assertEqual(q.count, 1)
        self.assertEqual(
            Queue.dequeue_any([Queue(), Queue('low')], None),  # noqa
            None
        )
        self.assertEqual(q.count, 0)
    
    def test_enqueue_with_ttl(self):
        """Negative TTL value is not allowed"""
        queue = Queue()
        self.assertRaises(ValueError, queue.enqueue, echo, 1, ttl=0)
        self.assertRaises(ValueError, queue.enqueue, echo, 1, ttl=-1)

    def test_enqueue_sets_status(self):
        """Enqueueing a job sets its status to "queued"."""
        q = Queue()
        job = q.enqueue(say_hello)
        self.assertEqual(job.get_status(), JobStatus.QUEUED)

    def test_enqueue_meta_arg(self):
        """enqueue() can set the job.meta contents."""
        q = Queue()
        job = q.enqueue(say_hello, meta={'foo': 'bar', 'baz': 42})
        self.assertEqual(job.meta['foo'], 'bar')
        self.assertEqual(job.meta['baz'], 42)

    def test_enqueue_with_failure_ttl(self):
        """enqueue() properly sets job.failure_ttl"""
        q = Queue()
        job = q.enqueue(say_hello, failure_ttl=10)
        job.refresh()
        self.assertEqual(job.failure_ttl, 10)

    def test_job_timeout(self):
        """Timeout can be passed via job_timeout argument"""
        queue = Queue()
        job = queue.enqueue(echo, 1, job_timeout=15)
        self.assertEqual(job.timeout, 15)

        # Not passing job_timeout will use queue._default_timeout
        job = queue.enqueue(echo, 1)
        self.assertEqual(job.timeout, queue._default_timeout)

        # job_timeout = 0 is not allowed
        self.assertRaises(ValueError, queue.enqueue, echo, 1, job_timeout=0)

    def test_default_timeout(self):
        """Timeout can be passed via job_timeout argument"""
        queue = Queue()
        job = queue.enqueue(echo, 1)
        self.assertEqual(job.timeout, queue.DEFAULT_TIMEOUT)

        job = Job.create(func=echo)
        job = queue.enqueue_job(job)
        self.assertEqual(job.timeout, queue.DEFAULT_TIMEOUT)

        queue = Queue(default_timeout=15)
        job = queue.enqueue(echo, 1)
        self.assertEqual(job.timeout, 15)

        job = Job.create(func=echo)
        job = queue.enqueue_job(job)
        self.assertEqual(job.timeout, 15)

    def test_enqueue_explicit_args(self):
        """enqueue() works for both implicit/explicit args."""
        q = Queue()

        # Implicit args/kwargs mode
        job = q.enqueue(echo, 1, job_timeout=1, result_ttl=1, bar='baz')
        self.assertEqual(job.timeout, 1)
        self.assertEqual(job.result_ttl, 1)
        self.assertEqual(
            job.perform(),
            ((1,), {'bar': 'baz'})
        )

        # Explicit kwargs mode
        kwargs = {
            'timeout': 1,
            'result_ttl': 1,
        }
        job = q.enqueue(echo, job_timeout=2, result_ttl=2, args=[1], kwargs=kwargs)
        self.assertEqual(job.timeout, 2)
        self.assertEqual(job.result_ttl, 2)
        self.assertEqual(
            job.perform(),
            ((1,), {'timeout': 1, 'result_ttl': 1})
        )

    def test_all_queues(self):
        """All queues"""
        q1 = Queue('first-queue')
        q2 = Queue('second-queue')
        q3 = Queue('third-queue')

        # Ensure a queue is added only once a job is enqueued
        self.assertEqual(len(Queue.all()), 0)
        q1.enqueue(say_hello)
        self.assertEqual(len(Queue.all()), 1)

        # Ensure this holds true for multiple queues
        q2.enqueue(say_hello)
        q3.enqueue(say_hello)
        names = [q.name for q in Queue.all()]
        self.assertEqual(len(Queue.all()), 3)

        # Verify names
        self.assertTrue('first-queue' in names)
        self.assertTrue('second-queue' in names)
        self.assertTrue('third-queue' in names)

        # Now empty two queues
        w = Worker([q2, q3])
        w.work(burst=True)

        # Queue.all() should still report the empty queues
        self.assertEqual(len(Queue.all()), 3)

    def test_all_custom_job(self):
        class CustomJob(Job):
            pass

        q = Queue('all-queue')
        q.enqueue(say_hello)
        queues = Queue.all(job_class=CustomJob)
        self.assertEqual(len(queues), 1)
        self.assertIs(queues[0].job_class, CustomJob)

    def test_from_queue_key(self):
        """Ensure being able to get a Queue instance manually from Redis"""
        q = Queue()
        key = Queue.redis_queue_namespace_prefix + 'default'
        reverse_q = Queue.from_queue_key(key)
        self.assertEqual(q, reverse_q)

    def test_from_queue_key_error(self):
        """Ensure that an exception is raised if the queue prefix is wrong"""
        key = 'some:weird:prefix:' + 'default'
        self.assertRaises(ValueError, Queue.from_queue_key, key)

    def test_enqueue_dependents(self):
        """Enqueueing dependent jobs pushes all jobs in the depends set to the queue
        and removes them from DeferredJobQueue."""
        q = Queue()
        parent_job = Job.create(func=say_hello)
        parent_job.save()
        job_1 = q.enqueue(say_hello, depends_on=parent_job)
        job_2 = q.enqueue(say_hello, depends_on=parent_job)

        registry = DeferredJobRegistry(q.name, connection=self.testconn)
        self.assertEqual(
            set(registry.get_job_ids()),
            set([job_1.id, job_2.id])
        )
        # After dependents is enqueued, job_1 and job_2 should be in queue
        self.assertEqual(q.job_ids, [])
        q.enqueue_dependents(parent_job)
        self.assertEqual(set(q.job_ids), set([job_2.id, job_1.id]))
        self.assertFalse(self.testconn.exists(parent_job.dependents_key))

        # DeferredJobRegistry should also be empty
        self.assertEqual(registry.get_job_ids(), [])

    def test_enqueue_dependents_on_multiple_queues(self):
        """Enqueueing dependent jobs on multiple queues pushes jobs in the queues
        and removes them from DeferredJobRegistry for each different queue."""
        q_1 = Queue("queue_1")
        q_2 = Queue("queue_2")
        parent_job = Job.create(func=say_hello)
        parent_job.save()
        job_1 = q_1.enqueue(say_hello, depends_on=parent_job)
        job_2 = q_2.enqueue(say_hello, depends_on=parent_job)

        # Each queue has its own DeferredJobRegistry
        registry_1 = DeferredJobRegistry(q_1.name, connection=self.testconn)
        self.assertEqual(
            set(registry_1.get_job_ids()),
            set([job_1.id])
        )
        registry_2 = DeferredJobRegistry(q_2.name, connection=self.testconn)
        self.assertEqual(
            set(registry_2.get_job_ids()),
            set([job_2.id])
        )

        # After dependents is enqueued, job_1 on queue_1 and
        # job_2 should be in queue_2
        self.assertEqual(q_1.job_ids, [])
        self.assertEqual(q_2.job_ids, [])
        q_1.enqueue_dependents(parent_job)
        q_2.enqueue_dependents(parent_job)
        self.assertEqual(set(q_1.job_ids), set([job_1.id]))
        self.assertEqual(set(q_2.job_ids), set([job_2.id]))
        self.assertFalse(self.testconn.exists(parent_job.dependents_key))

        # DeferredJobRegistry should also be empty
        self.assertEqual(registry_1.get_job_ids(), [])
        self.assertEqual(registry_2.get_job_ids(), [])

    def test_enqueue_job_with_dependency(self):
        """Jobs are enqueued only when their dependencies are finished."""
        # Job with unfinished dependency is not immediately enqueued
        parent_job = Job.create(func=say_hello)
        parent_job.save()
        q = Queue()
        job = q.enqueue_call(say_hello, depends_on=parent_job)
        self.assertEqual(q.job_ids, [])
        self.assertEqual(job.get_status(), JobStatus.DEFERRED)

        # Jobs dependent on finished jobs are immediately enqueued
        parent_job.set_status(JobStatus.FINISHED)
        parent_job.save()
        job = q.enqueue_call(say_hello, depends_on=parent_job)
        self.assertEqual(q.job_ids, [job.id])
        self.assertEqual(job.timeout, Queue.DEFAULT_TIMEOUT)
        self.assertEqual(job.get_status(), JobStatus.QUEUED)

    def test_enqueue_job_with_dependency_by_id(self):
        """Can specify job dependency with job object or job id."""
        parent_job = Job.create(func=say_hello)
        parent_job.save()

        q = Queue()
        q.enqueue_call(say_hello, depends_on=parent_job.id)
        self.assertEqual(q.job_ids, [])

        # Jobs dependent on finished jobs are immediately enqueued
        parent_job.set_status(JobStatus.FINISHED)
        parent_job.save()
        job = q.enqueue_call(say_hello, depends_on=parent_job.id)
        self.assertEqual(q.job_ids, [job.id])
        self.assertEqual(job.timeout, Queue.DEFAULT_TIMEOUT)

    def test_enqueue_job_with_dependency_and_timeout(self):
        """Jobs remember their timeout when enqueued as a dependency."""
        # Job with unfinished dependency is not immediately enqueued
        parent_job = Job.create(func=say_hello)
        parent_job.save()
        q = Queue()
        job = q.enqueue_call(say_hello, depends_on=parent_job, timeout=123)
        self.assertEqual(q.job_ids, [])
        self.assertEqual(job.timeout, 123)

        # Jobs dependent on finished jobs are immediately enqueued
        parent_job.set_status(JobStatus.FINISHED)
        parent_job.save()
        job = q.enqueue_call(say_hello, depends_on=parent_job, timeout=123)
        self.assertEqual(q.job_ids, [job.id])
        self.assertEqual(job.timeout, 123)

    def test_enqueue_job_with_invalid_dependency(self):
        """Enqueuing a job fails, if the dependency does not exist at all."""
        parent_job = Job.create(func=say_hello)
        # without save() the job is not visible to others

        q = Queue()
        with self.assertRaises(NoSuchJobError):
            q.enqueue_call(say_hello, depends_on=parent_job)

        with self.assertRaises(NoSuchJobError):
            q.enqueue_call(say_hello, depends_on=parent_job.id)

        self.assertEqual(q.job_ids, [])

    def test_fetch_job_successful(self):
        """Fetch a job from a queue."""
        q = Queue('example')
        job_orig = q.enqueue(say_hello)
        job_fetch = q.fetch_job(job_orig.id)
        self.assertIsNotNone(job_fetch)
        self.assertEqual(job_orig.id, job_fetch.id)
        self.assertEqual(job_orig.description, job_fetch.description)

    def test_fetch_job_missing(self):
        """Fetch a job from a queue which doesn't exist."""
        q = Queue('example')
        job = q.fetch_job('123')
        self.assertIsNone(job)

    def test_fetch_job_different_queue(self):
        """Fetch a job from a queue which is in a different queue."""
        q1 = Queue('example1')
        q2 = Queue('example2')
        job_orig = q1.enqueue(say_hello)
        job_fetch = q2.fetch_job(job_orig.id)
        self.assertIsNone(job_fetch)

        job_fetch = q1.fetch_job(job_orig.id)
        self.assertIsNotNone(job_fetch)


class TestJobScheduling(RQTestCase):
    def test_enqueue_at(self):
        """enqueue_at() creates a job in ScheduledJobRegistry"""
        queue = Queue(connection=self.testconn)
        scheduled_time = datetime.now(utc) + timedelta(seconds=10)
        job = queue.enqueue_at(scheduled_time, say_hello)
        registry = ScheduledJobRegistry(queue=queue)
        self.assertIn(job, registry)
        self.assertTrue(registry.get_expiration_time(job), scheduled_time)<|MERGE_RESOLUTION|>--- conflicted
+++ resolved
@@ -2,28 +2,18 @@
 from __future__ import (absolute_import, division, print_function,
                         unicode_literals)
 
-<<<<<<< HEAD
 from datetime import datetime, timedelta
-
-from tests import RQTestCase
-from tests.fixtures import echo, say_hello
 
 from rq import Queue
 from rq.compat import utc
-from rq.exceptions import InvalidJobDependency
-=======
-from rq import Queue
-from rq.exceptions import InvalidJobDependency, NoSuchJobError
->>>>>>> cf501518
+from rq.exceptions import NoSuchJobError
+
 from rq.job import Job, JobStatus
 from rq.registry import DeferredJobRegistry, ScheduledJobRegistry
 from rq.worker import Worker
-<<<<<<< HEAD
-from rq.utils import current_timestamp
-=======
+
 from tests import RQTestCase
 from tests.fixtures import echo, say_hello
->>>>>>> cf501518
 
 
 class CustomJob(Job):
