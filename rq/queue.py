--- conflicted
+++ resolved
@@ -248,10 +248,6 @@
         and kwargs as explicit arguments.  Any kwargs passed to this function
         contain options for RQ itself.
         """
-<<<<<<< HEAD
-        job = self.create_job(
-            func=func, args=args, kwargs=kwargs, timeout=timeout,
-=======
         timeout = parse_timeout(timeout)
 
         if timeout is None:
@@ -268,7 +264,6 @@
 
         job = self.job_class.create(
             func, args=args, kwargs=kwargs, connection=self.connection,
->>>>>>> d1813cdf
             result_ttl=result_ttl, ttl=ttl, failure_ttl=failure_ttl,
             description=description, depends_on=depends_on,
             job_id=job_id, meta=meta
