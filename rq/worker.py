--- conflicted
+++ resolved
@@ -23,11 +23,7 @@
 from .registry import FinishedJobRegistry, StartedJobRegistry
 from .suspension import is_suspended
 from .timeouts import UnixSignalDeathPenalty
-<<<<<<< HEAD
-from .utils import import_attribute, make_colorizer, utcformat, utcnow, utcparse
-=======
-from .utils import enum, import_attribute, make_colorizer, utcformat, utcnow
->>>>>>> a1a89217
+from .utils import enum, import_attribute, make_colorizer, utcformat, utcnow, utcparse
 from .version import VERSION
 
 try:
