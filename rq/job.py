--- conflicted
+++ resolved
@@ -9,11 +9,8 @@
 from .local import LocalStack
 from .connections import resolve_connection
 from .exceptions import UnpickleError, NoSuchJobError
-<<<<<<< HEAD
 from .utils import parse_func
-=======
 from rq.compat import text_type, decode_redis_hash, as_text
->>>>>>> fa0e9e0f
 
 
 def enum(name, *sequential, **named):
@@ -84,9 +81,6 @@
         assert isinstance(args, (tuple, list)), '%r is not a valid args list.' % (args,)
         assert isinstance(kwargs, dict), '%r is not a valid kwargs dict.' % (kwargs,)
         job = cls(connection=connection)
-<<<<<<< HEAD
-        job._instance, job._func_name = parse_func(func)
-=======
         if inspect.ismethod(func):
             job._instance = func.__self__
             job._func_name = func.__name__
@@ -94,7 +88,6 @@
             job._func_name = '%s.%s' % (func.__module__, func.__name__)
         else:  # we expect a string
             job._func_name = func
->>>>>>> fa0e9e0f
         job._args = args
         job._kwargs = kwargs
         job.description = description or job.get_call_string()
